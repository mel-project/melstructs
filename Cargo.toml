[package]
name = "themelio-structs"
<<<<<<< HEAD
version = "0.3.0-beta.3"
=======
version = "0.2.12"
>>>>>>> de102876
authors = ["Themelio Labs"]
edition = "2021"

description = "Core data structures for Themelio"
license = "MPL-2.0"
repository = "https://github.com/themeliolabs/themelio-structs"


# See more keys and their definitions at https://doc.rust-lang.org/cargo/reference/manifest.html

[dependencies]
derive_more = "0.99.17"
tmelcrypt = "0.2.4"
stdcode = "0.1.11"
num_enum = "0.5.7"
serde_repr = "0.1.9"
thiserror = "1.0.37"
hex = "0.4.3"
tap = "1.0.1"
num = "0.4.0"
derivative = "2.2.0"
parse-display = "0.5.5"
serde_with = "1.14.0"
bytes = "1.2.1"


[dependencies.serde]
version = "1.0.147"
features = ["derive"]<|MERGE_RESOLUTION|>--- conflicted
+++ resolved
@@ -1,10 +1,6 @@
 [package]
 name = "themelio-structs"
-<<<<<<< HEAD
-version = "0.3.0-beta.3"
-=======
-version = "0.2.12"
->>>>>>> de102876
+version = "0.2.10"
 authors = ["Themelio Labs"]
 edition = "2021"
 
